--- conflicted
+++ resolved
@@ -13,7 +13,6 @@
     },
     include_package_data=True,
     install_requires=[
-<<<<<<< HEAD
         'numpy>=1.23.5',
         'jax>=0.4.1',
         'tensorflow_probability>=0.19.0',
@@ -24,12 +23,7 @@
         'lenstools>=1.2',
         'astropy>=5.2.2',
         'optax>=0.1.4',
-        'scikit-learn>=1.2.0'
-=======
-        'numpy>=1.19.2', 'jax>=0.2.0', 'tensorflow_probability>=0.14.1',
-        'scikit-learn>=0.21', 'dm-haiku==0.0.5', 'jaxopt>=0.2',
-        'numpyro==0.10.1', 'jax-cosmo>=0.1.0', 'lenstools>=1.2',
-        'typing_extensions>=4.4.0', 'wheel'
->>>>>>> 3a813ee4
+        'scikit-learn>=1.2.0',
+        'wheel'
     ],
 )